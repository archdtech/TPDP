--- conflicted
+++ resolved
@@ -57,12 +57,9 @@
   Lock,
   Globe,
   Timer,
-<<<<<<< HEAD
-  Smartphone
-=======
+  Smartphone,
   LogOut,
   User
->>>>>>> dd621cb2
 } from 'lucide-react';
 import Link from 'next/link';
 
